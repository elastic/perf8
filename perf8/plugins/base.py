--- conflicted
+++ resolved
@@ -217,12 +217,9 @@
             if cvsfile is not None:
                 cvsfile.close()
 
-<<<<<<< HEAD
-        plt.cla()
+        plt.clf()
         ax = plt.gca()
-=======
-        plt.clf()
->>>>>>> 9afc308d
+        
         plt.plot(x, y, color="g", linestyle="dashed", marker="o", label=title)
 
         plt.xticks(rotation=25)
@@ -238,7 +235,6 @@
             ax.set_xticks(ticks)
 
         plt.ylabel(ylabel)
-        ax = plt.gca()
         if yformatter:
             ax.yaxis.set_major_formatter(yformatter)
         plt.title(title, fontsize=20)
